import copy
import unittest

from wikibaseintegrator import WikibaseIntegrator, datatypes, wbi_fastrun
from wikibaseintegrator.datatypes import BaseDataType
from wikibaseintegrator.entities import Item
from wikibaseintegrator.wbi_config import config
from wikibaseintegrator.wbi_enums import ActionIfExists
from wikibaseintegrator.wbi_fastrun import get_fastrun_container

config['DEBUG'] = True

wbi = WikibaseIntegrator()


class TestDataType(unittest.TestCase):
    def test_quantity(self):
        dt = datatypes.Quantity(amount='34.5', prop_nr='P43')

        dt_json = dt.get_json()

        assert dt_json['mainsnak']['datatype'] == 'quantity'

        value = dt_json['mainsnak']['datavalue']

        assert value['value']['amount'] == '+34.5'
        assert value['value']['unit'] == '1'

        dt2 = datatypes.Quantity(amount='34.5', prop_nr='P43', upper_bound='35.3', lower_bound='33.7', unit="Q11573")

        value = dt2.get_json()['mainsnak']['datavalue']

        assert value['value']['amount'] == '+34.5'
        assert value['value']['unit'] == 'http://www.wikidata.org/entity/Q11573'
        assert value['value']['upperBound'] == '+35.3'
        assert value['value']['lowerBound'] == '+33.7'

    def test_geoshape(self):
        dt = datatypes.GeoShape(value='Data:Inner_West_Light_Rail_stops.map', prop_nr='P43')

        dt_json = dt.get_json()

        assert dt_json['mainsnak']['datatype'] == 'geo-shape'

        value = dt_json['mainsnak']['datavalue']

        assert value['value'] == 'Data:Inner_West_Light_Rail_stops.map'

        assert value['type'] == 'string'


class TestFastRun(unittest.TestCase):
    """
    some basic tests for fastrun mode
    """

    def test_fastrun(self):
        statements = [
            datatypes.ExternalID(value='P40095', prop_nr='P352'),
            datatypes.ExternalID(value='YER158C', prop_nr='P705')
        ]

        frc = wbi_fastrun.FastRunContainer(base_filter=[BaseDataType(prop_nr='P352'), datatypes.Item(prop_nr='P703', value='Q27510868')], base_data_type=datatypes.BaseDataType)

        fastrun_result = frc.write_required(data=statements)

        if fastrun_result:
            message = 'fastrun failed'
        else:
            message = 'successful fastrun'
        print(fastrun_result, message)

        # here, fastrun should succeed, if not, test failed
        if fastrun_result:
            raise ValueError

    def test_fastrun_label(self):
        # tests fastrun label, description and aliases, and label in another language
        frc = get_fastrun_container(base_filter=[datatypes.ExternalID(value='/m/02j71', prop_nr='P646')])
        item = WikibaseIntegrator().item.get('Q2')

        assert item.labels.get(language='en') == "Earth"
        descr = item.descriptions.get(language='en')
        assert len(descr) > 3
<<<<<<< HEAD
        assert "Terra" in item.aliases.get()

        assert list(frc.get_language_data("Q2", 'en', 'label'))[0] == item.labels.get(language='en')
        assert frc.check_language_data("Q2", ['not the Earth'], 'en', 'label')
        assert "Terra" in item.aliases.get()
        assert "planet" in item.descriptions.get()
=======
        aliases = item.get_aliases()
        assert "globe" in aliases

        assert list(item.fast_run_container.get_language_data("Q2", 'en', 'label'))[0] == "Earth"
        assert item.fast_run_container.check_language_data("Q2", ['not the Earth'], 'en', 'label')
        assert "globe" in item.get_aliases()
        assert "planet" in item.get_description()
>>>>>>> e2bc9416

        assert item.labels.get('es') == "Tierra"

        item.descriptions.set(value=descr)
        item.descriptions.set(value="fghjkl")
        assert item.get_json()['descriptions']['en'] == {'language': 'en', 'value': 'fghjkl'}
        item.labels.set(value="Earth")
        item.labels.set(value="xfgfdsg")
        assert item.get_json()['labels']['en'] == {'language': 'en', 'value': 'xfgfdsg'}
        item.aliases.set(values=["fake alias"], action_if_exists=ActionIfExists.APPEND)
        assert {'language': 'en', 'value': 'fake alias'} in item.get_json()['aliases']['en']

        # something thats empty (for now.., can change, so this just makes sure no exception is thrown)
        frc.check_language_data("Q2", ['Ewiase'], 'ak', 'label')
        frc.check_language_data("Q2", ['not Ewiase'], 'ak', 'label')
        frc.check_language_data("Q2", [''], 'ak', 'description')
        frc.check_language_data("Q2", [], 'ak', 'aliases')
        frc.check_language_data("Q2", ['sdf', 'sdd'], 'ak', 'aliases')

        item.labels.get(language="ak")
        item.descriptions.get(language='ak')
        item.aliases.get(language="ak")
        item.labels.set(value="label", language="ak")
        item.descriptions.set(value="d", language="ak")
        item.aliases.set(values=["a"], language="ak", action_if_exists=ActionIfExists.APPEND)


def test_sitelinks():
    item = wbi.item.get('Q622901')
    item.claims.add(datatypes.Item(value='Q12136', prop_nr='P31'))
    assert item.sitelinks.get('enwiki') is not None
    item.sitelinks.set(site="enwiki", title="something")
    assert item.sitelinks.get('enwiki').title == "something"
    assert item.sitelinks.get('enwiki') is not None


def test_nositelinks():
    # this item doesn't and probably wont ever have any sitelinks (but who knows?? maybe one day..)
    item = wbi.item.get('Q27869338')
    item.claims.add(datatypes.Item(value='Q5', prop_nr='P31'))
    assert item.sitelinks.get('enwiki') is None
    item.sitelinks.set(site="enwiki", title="something")
    assert item.sitelinks.get('enwiki').title == "something"
    assert item.sitelinks.get('enwiki') is not None


####
# tests for statement equality, with and without refs
####
def test_ref_equals():
    # statements are identical
    oldref = [datatypes.ExternalID(value='P58742', prop_nr='P352'),
              datatypes.Item(value='Q24784025', prop_nr='P527'),
              datatypes.Time(time='+2001-12-31T12:01:13Z', prop_nr='P813')]
    olditem = datatypes.Item(value='Q123', prop_nr='P123', references=[oldref])
    newitem = copy.deepcopy(olditem)

    assert olditem.equals(newitem, include_ref=False)
    assert olditem.equals(newitem, include_ref=True)

    # dates are a month apart
    newitem = copy.deepcopy(olditem)
    newitem.references.remove(datatypes.Time(time='+2001-12-31T12:01:13Z', prop_nr='P813'))
    newitem.references.add(datatypes.Time(time='+2002-01-31T12:01:13Z', prop_nr='P813'))
    assert olditem.equals(newitem, include_ref=False)
    assert not olditem.equals(newitem, include_ref=True)

    # multiple refs
    newitem = copy.deepcopy(olditem)
    newitem.references.add(datatypes.ExternalID(value='99999', prop_nr='P352'))
    assert olditem.equals(newitem, include_ref=False)
    assert not olditem.equals(newitem, include_ref=True)
    olditem.references.add(datatypes.ExternalID(value='99999', prop_nr='P352'))
    assert olditem.equals(newitem, include_ref=True)


def test_mediainfo():
    mediainfo_item_by_title = wbi.mediainfo.get_by_title(titles='File:2018-07-05-budapest-buda-hill.jpg', mediawiki_api_url='https://commons.wikimedia.org/w/api.php')
    assert mediainfo_item_by_title.id == 'M75908279'

    mediainfo_item_by_id = wbi.mediainfo.get(entity_id='M75908279', mediawiki_api_url='https://commons.wikimedia.org/w/api.php')
    assert mediainfo_item_by_id.id == 'M75908279'


def test_wikibaseintegrator():
    nwbi = WikibaseIntegrator(is_bot=False)
    assert nwbi.item.api.is_bot is False
    assert Item(api=nwbi, is_bot=True).api.is_bot is True
    assert Item(api=nwbi).api.is_bot is False
    assert Item().api.is_bot is False
    assert nwbi.item.get('Q582').api.is_bot is False
    assert Item(api=nwbi, is_bot=True).get('Q582').api.is_bot is True<|MERGE_RESOLUTION|>--- conflicted
+++ resolved
@@ -82,22 +82,12 @@
         assert item.labels.get(language='en') == "Earth"
         descr = item.descriptions.get(language='en')
         assert len(descr) > 3
-<<<<<<< HEAD
-        assert "Terra" in item.aliases.get()
+        assert "globe" in item.aliases.get()
 
         assert list(frc.get_language_data("Q2", 'en', 'label'))[0] == item.labels.get(language='en')
         assert frc.check_language_data("Q2", ['not the Earth'], 'en', 'label')
-        assert "Terra" in item.aliases.get()
+        assert "globe" in item.aliases.get()
         assert "planet" in item.descriptions.get()
-=======
-        aliases = item.get_aliases()
-        assert "globe" in aliases
-
-        assert list(item.fast_run_container.get_language_data("Q2", 'en', 'label'))[0] == "Earth"
-        assert item.fast_run_container.check_language_data("Q2", ['not the Earth'], 'en', 'label')
-        assert "globe" in item.get_aliases()
-        assert "planet" in item.get_description()
->>>>>>> e2bc9416
 
         assert item.labels.get('es') == "Tierra"
 
