[metadata]
name = wikibaseintegrator
version = 0.12.0.dev4
author = Myst and WikidataIntegrator authors
license = MIT
license_files = LICENSE
description = Python package for reading from and writing to a Wikibase instance
keywords = wikibase, wikidata, mediawiki, sparql
home_page = https://github.com/LeMyst/WikibaseIntegrator
project_urls =
    Bug Tracker = https://github.com/LeMyst/WikibaseIntegrator/issues
long_description = file: README.md
long_description_content_type = text/markdown
platform = any
classifiers =
    Programming Language :: Python
    Programming Language :: Python :: 3.7
    Programming Language :: Python :: 3.8
    Programming Language :: Python :: 3.9
    Programming Language :: Python :: 3.10
    Development Status :: 4 - Beta
    Operating System :: POSIX
    Operating System :: MacOS :: MacOS X
    Operating System :: Microsoft :: Windows
    Intended Audience :: Science/Research
    Intended Audience :: Information Technology
    Intended Audience :: Developers
    Topic :: Utilities
    Topic :: Software Development :: Libraries :: Python Modules

[options]
packages = find:
install_requires =
<<<<<<< HEAD
    simplejson
    requests
    mwoauth
    backoff
    oauthlib
python_requires = >=3.7, <3.11
=======
    backoff~=1.11.0
    mwoauth~=0.3.6
    oauthlib~=3.1.1
    requests~=2.26.0
    simplejson~=3.17.4
python_requires = >=3.7, <3.10
>>>>>>> cc6a6d80

[options.extras_require]
dev =
    pytest
    pytest-cov<|MERGE_RESOLUTION|>--- conflicted
+++ resolved
@@ -31,21 +31,12 @@
 [options]
 packages = find:
 install_requires =
-<<<<<<< HEAD
-    simplejson
-    requests
-    mwoauth
-    backoff
-    oauthlib
-python_requires = >=3.7, <3.11
-=======
     backoff~=1.11.0
     mwoauth~=0.3.6
     oauthlib~=3.1.1
     requests~=2.26.0
     simplejson~=3.17.4
-python_requires = >=3.7, <3.10
->>>>>>> cc6a6d80
+python_requires = >=3.7, <3.11
 
 [options.extras_require]
 dev =
