--- conflicted
+++ resolved
@@ -1,12 +1,7 @@
 [metadata]
 name = wikibaseintegrator
-<<<<<<< HEAD
 version = 0.12.0.dev6
-author = Myst, WikibaseIntegrator authors and WikidataIntegrator authors
-=======
-version = 0.11.1.dev0
 author = Myst, Wikibase Integrator authors and Wikidata Integrator authors
->>>>>>> fd773867
 license = MIT
 license_files = LICENSE
 description = Python package for reading from and writing to a Wikibase instance
